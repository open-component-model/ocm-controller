// SPDX-FileCopyrightText: 2022 SAP SE or an SAP affiliate company and Open Component Model contributors.
//
// SPDX-License-Identifier: Apache-2.0

package ocm

import (
	"bytes"
	"context"
	"errors"
	"fmt"
	"io"
	"os"
	"sort"
	"strings"

	"github.com/Masterminds/semver"
	"github.com/containers/image/v5/pkg/compression"
	"github.com/go-logr/logr"
	"github.com/mandelsoft/vfs/pkg/memoryfs"
	"github.com/mandelsoft/vfs/pkg/vfs"
	"github.com/mitchellh/hashstructure/v2"
	"github.com/open-component-model/ocm/pkg/contexts/credentials/repositories/dockerconfig"
	"github.com/open-component-model/ocm/pkg/contexts/ocm"
	"github.com/open-component-model/ocm/pkg/contexts/ocm/attrs/signingattr"
	ocmmetav1 "github.com/open-component-model/ocm/pkg/contexts/ocm/compdesc/meta/v1"
	"github.com/open-component-model/ocm/pkg/contexts/ocm/download"
	"github.com/open-component-model/ocm/pkg/contexts/ocm/repositories/ocireg"
	"github.com/open-component-model/ocm/pkg/contexts/ocm/signing"
	"github.com/open-component-model/ocm/pkg/contexts/ocm/transfer"
	"github.com/open-component-model/ocm/pkg/contexts/ocm/transfer/transferhandler/standard"
	"github.com/open-component-model/ocm/pkg/contexts/ocm/utils"
	"helm.sh/helm/v3/pkg/registry"
	corev1 "k8s.io/api/core/v1"
	"k8s.io/apimachinery/pkg/types"
	"sigs.k8s.io/controller-runtime/pkg/client"
	"sigs.k8s.io/controller-runtime/pkg/log"

	"github.com/open-component-model/ocm-controller/api/v1alpha1"
	"github.com/open-component-model/ocm-controller/pkg/cache"
	"github.com/open-component-model/ocm-controller/pkg/component"
)

const dockerConfigKey = ".dockerconfigjson"

// Contract defines a subset of capabilities from the OCM library.
type Contract interface {
	CreateAuthenticatedOCMContext(ctx context.Context, obj *v1alpha1.ComponentVersion) (ocm.Context, error)
	GetResource(
		ctx context.Context,
		octx ocm.Context,
		cv *v1alpha1.ComponentVersion,
		resource *v1alpha1.ResourceReference,
	) (io.ReadCloser, string, int64, error)
	GetComponentVersion(
		ctx context.Context,
		octx ocm.Context,
		repositoryURL, name, version string,
	) (ocm.ComponentVersionAccess, error)
	GetLatestValidComponentVersion(ctx context.Context, octx ocm.Context, obj *v1alpha1.ComponentVersion) (string, error)
	ListComponentVersions(ctx context.Context, logger logr.Logger, octx ocm.Context, obj *v1alpha1.ComponentVersion) ([]Version, error)
	VerifyComponent(ctx context.Context, octx ocm.Context, obj *v1alpha1.ComponentVersion, version string) (bool, error)
	TransferComponent(
		octx ocm.Context,
		obj *v1alpha1.ComponentVersion,
		sourceComponentVersion ocm.ComponentVersionAccess,
	) error
}

// Client implements the OCM fetcher interface.
type Client struct {
	client client.Client
	cache  cache.Cache
}

var _ Contract = &Client{}

// NewClient creates a new fetcher Client using the provided k8s client.
func NewClient(client client.Client, cache cache.Cache) *Client {
	return &Client{
		client: client,
		cache:  cache,
	}
}

func (c *Client) CreateAuthenticatedOCMContext(ctx context.Context, obj *v1alpha1.ComponentVersion) (ocm.Context, error) {
	octx := ocm.New()

	if obj.Spec.ServiceAccountName != "" {
		if err := c.configureServiceAccountAccess(ctx, octx, obj.Spec.ServiceAccountName, obj.Namespace); err != nil {
			return nil, fmt.Errorf("failed to configure service account access: %w", err)
		}
	}

	if err := c.configureAccessCredentials(ctx, octx, obj.Spec.Repository, obj.Namespace); err != nil {
		return nil, fmt.Errorf("failed to configure credentials for source: %w", err)
	}

	return octx, nil
}

// configureAccessCredentials configures access credentials if needed for a source/destination repository.
func (c *Client) configureAccessCredentials(
	ctx context.Context,
	ocmCtx ocm.Context,
	repository v1alpha1.Repository,
	namespace string,
) error {
	// If there are no credentials, this call is a no-op.
	if repository.SecretRef == nil {
		return nil
	}

	logger := log.FromContext(ctx)

	if err := ConfigureCredentials(ctx, ocmCtx, c.client, repository.URL, repository.SecretRef.Name, namespace); err != nil {
		logger.V(v1alpha1.LevelDebug).Error(err, "failed to find credentials")

		// we don't ignore not found errors
		return fmt.Errorf("failed to configure credentials for component: %w", err)
	}

	logger.V(v1alpha1.LevelDebug).Info("credentials configured")

	return nil
}

func (c *Client) configureServiceAccountAccess(
	ctx context.Context,
	octx ocm.Context,
	serviceAccountName, namespace string,
) error {
	logger := log.FromContext(ctx)

	logger.V(v1alpha1.LevelDebug).Info("configuring service account credentials")
	account := &corev1.ServiceAccount{}
	if err := c.client.Get(ctx, types.NamespacedName{
		Name:      serviceAccountName,
		Namespace: namespace,
	}, account); err != nil {
		return fmt.Errorf("failed to fetch service account: %w", err)
	}

	logger.V(v1alpha1.LevelDebug).Info("got service account", "name", account.GetName())

	for _, imagePullSecret := range account.ImagePullSecrets {
		secret := &corev1.Secret{}

		if err := c.client.Get(ctx, types.NamespacedName{
			Name:      imagePullSecret.Name,
			Namespace: namespace,
		}, secret); err != nil {
			return fmt.Errorf("failed to get image pull secret: %w", err)
		}

		data, ok := secret.Data[dockerConfigKey]
		if !ok {
			return fmt.Errorf("failed to find .dockerconfigjson in secret %s", secret.Name)
		}

		repository := dockerconfig.NewRepositorySpecForConfig(data, true)

		if _, err := octx.CredentialsContext().RepositoryForSpec(repository); err != nil {
			return fmt.Errorf("failed to configure credentials for repository: %w", err)
		}
	}

	return nil
}

// GetResource returns a reader for the resource data. It is the responsibility of the caller to close the reader.
func (c *Client) GetResource(
	ctx context.Context,
	octx ocm.Context,
	cv *v1alpha1.ComponentVersion,
	resource *v1alpha1.ResourceReference,
) (io.ReadCloser, string, int64, error) {
	version := "latest"
	if resource.ElementMeta.Version != "" {
		version = resource.ElementMeta.Version
	}

	cd, err := component.GetComponentDescriptor(ctx, c.client, resource.ReferencePath, cv.Status.ComponentDescriptor)
	if err != nil {
		return nil, "", -1, fmt.Errorf("failed to find component descriptor for reference: %w", err)
	}

	if cd == nil {
		return nil, "", -1, fmt.Errorf(
			"component descriptor not found for reference path: %+v",
			resource.ReferencePath,
		)
	}

	identity := ocmmetav1.Identity{
		v1alpha1.ComponentNameKey:    cd.Name,
		v1alpha1.ComponentVersionKey: cd.Spec.Version,
		v1alpha1.ResourceNameKey:     resource.ElementMeta.Name,
		v1alpha1.ResourceVersionKey:  version,
	}

	// Add extra identity.
	for k, v := range resource.ElementMeta.ExtraIdentity {
		identity[k] = v
	}
	if len(resource.ReferencePath) > 0 {
		var builder strings.Builder
		for _, path := range resource.ReferencePath {
			builder.WriteString(path.String() + ":")
		}

		identity[v1alpha1.ResourceRefPath] = builder.String()
	}

	name, err := ConstructRepositoryName(identity)
	if err != nil {
		return nil, "", -1, fmt.Errorf("failed to construct name: %w", err)
	}

	cached, err := c.cache.IsCached(ctx, name, version)
	if err != nil {
		return nil, "", -1, fmt.Errorf("failed to check cache: %w", err)
	}
	if cached {
		return c.cache.FetchDataByIdentity(ctx, name, version)
	}

	cva, err := c.GetComponentVersion(ctx, octx, cv.GetRepositoryURL(), cv.Spec.Component, cv.Status.ReconciledVersion)
	if err != nil {
		return nil, "", -1, fmt.Errorf("failed to get component Version: %w", err)
	}
	defer func() {
		if cerr := cva.Close(); cerr != nil {
			err = errors.Join(err, cerr)
		}
	}()

	var identities []ocmmetav1.Identity
	identities = append(identities, resource.ReferencePath...)

	res, _, err := utils.ResolveResourceReference(
		cva,
		ocmmetav1.NewNestedResourceRef(ocmmetav1.NewIdentity(resource.Name), identities),
		cva.Repository(),
	)
	if err != nil {
		return nil, "", -1, fmt.Errorf(
			"failed to resolve reference path to resource: %s %w",
			resource.Name,
			err,
		)
	}

	reader, mediaType, err := c.fetchResourceReader(res, cva)
	if err != nil {
		return nil, "", -1, fmt.Errorf("failed to fetch reader for resource: %w", err)
	}
	defer func() {
		if cerr := reader.Close(); cerr != nil {
			err = errors.Join(err, cerr)
		}
	}()

	decompressedReader, _, err := compression.AutoDecompress(reader)
	if err != nil {
		return nil, "", -1, fmt.Errorf("failed to autodecompress content: %w", err)
	}

	// We need to push the media type... And construct the right layers I guess.
	digest, size, err := c.cache.PushData(ctx, decompressedReader, mediaType, name, version)
	if err != nil {
		return nil, "", -1, fmt.Errorf("failed to cache blob: %w", err)
	}

	// re-fetch the resource to have a streamed reader available
	dataReader, err := c.cache.FetchDataByDigest(ctx, name, digest)
	if err != nil {
		return nil, "", -1, fmt.Errorf("failed to fetch resource: %w", err)
	}

	return dataReader, digest, size, nil
}

// GetComponentVersion returns a component Version. It's the caller's responsibility to clean it up and close the component Version once done with it.
func (c *Client) GetComponentVersion(
	_ context.Context,
	octx ocm.Context,
	repositoryURL, name, version string,
) (ocm.ComponentVersionAccess, error) {
	repoSpec := ocireg.NewRepositorySpec(repositoryURL, nil)
	if repoSpec == nil {
		return nil, fmt.Errorf("failed to construct repository spec for url: %s", repositoryURL)
	}

	repo, err := octx.RepositoryForSpec(repoSpec)
	if err != nil {
		return nil, fmt.Errorf("failed to get repository for spec: %w", err)
	}
	defer repo.Close()

	cv, err := repo.LookupComponentVersion(name, version)
	if err != nil {
		return nil, fmt.Errorf("failed to look up component Version: %w", err)
	}

	return cv, nil
}

func (c *Client) VerifyComponent(
	ctx context.Context,
	octx ocm.Context,
	obj *v1alpha1.ComponentVersion,
	version string,
) (bool, error) {
	logger := log.FromContext(ctx)

	repoSpec := ocireg.NewRepositorySpec(obj.Spec.Repository.URL, nil)
	repo, err := octx.RepositoryForSpec(repoSpec)
	if err != nil {
		return false, fmt.Errorf("failed to get repository for spec: %w", err)
	}
	defer repo.Close()

	cv, err := repo.LookupComponentVersion(obj.Spec.Component, version)
	if err != nil {
		return false, fmt.Errorf("failed to look up component Version: %w", err)
	}
	defer cv.Close()

	resolver := ocm.NewCompoundResolver(repo)

	for _, signature := range obj.Spec.Verify {
		var (
			cert []byte
			err  error
		)

		if signature.PublicKey.Value != "" {
			cert, err = signature.PublicKey.DecodePublicValue()
		} else {
			if signature.PublicKey.SecretRef == nil {
				return false, fmt.Errorf("kubernetes secret reference not provided")
			}

			cert, err = c.getPublicKey(
				ctx,
				obj.Namespace,
				signature.PublicKey.SecretRef.Name,
				signature.Name,
			)
		}

		if err != nil {
			return false, fmt.Errorf("failed to get public key for verification: %w", err)
		}

		opts := signing.NewOptions(
			signing.Resolver(resolver),
			signing.PublicKey(signature.Name, cert),
			signing.VerifyDigests(),
			signing.VerifySignature(signature.Name),
		)

		get := signingattr.Get(octx)
		if err := opts.Complete(get); err != nil {
			return false, fmt.Errorf("failed to complete signature check: %w", err)
		}

		dig, err := signing.Apply(nil, nil, cv, opts)
		if err != nil {
			return false, fmt.Errorf("failed to apply signing while verifying component: %w", err)
		}

		var value string
		for _, s := range cv.GetDescriptor().Signatures {
			if s.Name == signature.Name {
				value = s.Digest.Value

				break
			}
		}

		if value == "" {
			return false, fmt.Errorf(
				"signature with name '%s' not found in the list of provided ocm signatures",
				signature.Name,
			)
		}

		if dig.Value != value {
			return false, fmt.Errorf("%s signature did not match key value", signature.Name)
		}

		logger.Info("component verified", "signature", signature.Name)
	}

	return true, nil
}

func (c *Client) getPublicKey(
	ctx context.Context,
	namespace, name, signature string,
) ([]byte, error) {
	var secret corev1.Secret
	secretKey := client.ObjectKey{
		Namespace: namespace,
		Name:      name,
	}
	if err := c.client.Get(ctx, secretKey, &secret); err != nil {
		return nil, err
	}

	for key, value := range secret.Data {
		if key == signature {
			return value, nil
		}
	}

	return nil, errors.New("public key not found")
}

// GetLatestValidComponentVersion gets the latest version that still matches the constraint.
func (c *Client) GetLatestValidComponentVersion(
	ctx context.Context,
	octx ocm.Context,
	obj *v1alpha1.ComponentVersion,
) (string, error) {
	logger := log.FromContext(ctx)

	versions, err := c.ListComponentVersions(ctx, logger, octx, obj)
	if err != nil {
		return "", fmt.Errorf("failed to get component versions: %w", err)
	}

	if len(versions) == 0 {
		return "", fmt.Errorf("no versions found for component '%s'", obj.Spec.Component)
	}

	sort.SliceStable(versions, func(i, j int) bool {
		return versions[i].Semver.GreaterThan(versions[j].Semver)
	})

	constraint, err := semver.NewConstraint(obj.Spec.Version.Semver)
	if err != nil {
		return "", fmt.Errorf("failed to parse constraint version: %w", err)
	}

	for _, v := range versions {
		if valid, _ := constraint.Validate(v.Semver); valid {
			// make sure we don't do any lookup if we don't need to
			if len(obj.Spec.Verify) > 0 {
				if _, err := c.VerifyComponent(ctx, octx, obj, v.Version); err != nil {
					logger.Error(err, "ignoring version as it failed verification", "version", v.Version, "component", obj.Spec.Component)

					continue
				}
			}

			return v.Version, nil
		}
	}

	return "", fmt.Errorf("no matching versions found for constraint '%s'", obj.Spec.Version.Semver)
}

// Version has two values to be able to sort a list but still return the actual Version.
// The Version might contain a `v`.
type Version struct {
	Semver  *semver.Version
	Version string
}

func (c *Client) ListComponentVersions(
	ctx context.Context,
	logger logr.Logger,
	octx ocm.Context,
	obj *v1alpha1.ComponentVersion,
) ([]Version, error) {
	repoSpec := ocireg.NewRepositorySpec(obj.Spec.Repository.URL, nil)

	repo, err := octx.RepositoryForSpec(repoSpec)
	if err != nil {
		return nil, fmt.Errorf("failed to get repository for spec: %w", err)
	}
	defer repo.Close()

	// get the component Version
	cv, err := repo.LookupComponent(obj.Spec.Component)
	if err != nil {
		return nil, fmt.Errorf("component error: %w", err)
	}
	defer cv.Close()

	versions, err := cv.ListVersions()
	if err != nil {
		return nil, fmt.Errorf("failed to list versions for component: %w", err)
	}

	var result []Version
	for _, v := range versions {
<<<<<<< HEAD
=======
		// make sure to verify the component if specified
		if len(obj.Spec.Verify) > 0 {
			if _, err := c.VerifyComponent(ctx, octx, obj, v); err != nil {
				logger.Error(err, "ignoring version as it failed verification", "version", v, "component", obj.Spec.Component)

				continue
			}
		}

>>>>>>> 7a22e625
		parsed, err := semver.NewVersion(v)
		if err != nil {
			logger.Error(err, "ignoring version as it was invalid semver", "version", v)
			// ignore versions that are invalid semver.
			continue
		}
		result = append(result, Version{
			Semver:  parsed,
			Version: v,
		})
	}

	return result, nil
}

func (c *Client) TransferComponent(
	octx ocm.Context,
	obj *v1alpha1.ComponentVersion,
	sourceComponentVersion ocm.ComponentVersionAccess,
) error {
	sourceRepoSpec := ocireg.NewRepositorySpec(obj.Spec.Repository.URL, nil)
	source, err := octx.RepositoryForSpec(sourceRepoSpec)
	if err != nil {
		return fmt.Errorf("failed to get source repo: %w", err)
	}
	defer source.Close()

	targetRepoSpec := ocireg.NewRepositorySpec(obj.Spec.Destination.URL, nil)
	target, err := octx.RepositoryForSpec(targetRepoSpec)
	if err != nil {
		return fmt.Errorf("failed to get target repo: %w", err)
	}
	defer target.Close()

	handler, err := standard.New(
		standard.Recursive(true),
		standard.ResourcesByValue(true),
		standard.Overwrite(true),
		standard.Resolver(source),
		standard.Resolver(target),
	)
	if err != nil {
		return fmt.Errorf("failed to construct target handler: %w", err)
	}

	if err := transfer.TransferVersion(
		nil,
		transfer.TransportClosure{},
		sourceComponentVersion,
		target,
		handler,
	); err != nil {
		return fmt.Errorf("failed to transfer version to destination repository: %w", err)
	}

	return nil
}

// We add this decision because OCM is storing the Helm artifact as an ociArtifact at the
// time of this writing. This means, when fetching the resource via the normal route
// it will return an OCI blob instead of the actual helm chart content.
// Because of that, we need to create our own downloader when we are dealing with
// helm charts.
func (c *Client) fetchResourceReader(res ocm.ResourceAccess, cva ocm.ComponentVersionAccess) (_ io.ReadCloser, _ string, err error) {
	if res.Meta().Type == "helmChart" {
		return c.fetchHelmChartResource(res, cva, err)
	}

	// use the plain resource reader
	access, err := res.AccessMethod()
	if err != nil {
		return nil, "", fmt.Errorf("failed to fetch access spec: %w", err)
	}

	reader, err := access.Reader()
	if err != nil {
		return nil, "", fmt.Errorf("failed to fetch reader: %w", err)
	}

	// Ignore the media type as we set it to a default in OCI package
	return reader, "", nil
}

func (c *Client) fetchHelmChartResource(res ocm.ResourceAccess, cva ocm.ComponentVersionAccess, err error) (io.ReadCloser, string, error) {
	vf := vfs.New(memoryfs.New())
	defer func() {
		if rerr := vf.RemoveAll("downloaded"); rerr != nil {
			// ignore not exist errors that vfs implementation can throw sometimes.
			if !errors.Is(rerr, os.ErrNotExist) {
				err = errors.Join(err, rerr)
			}
		}
	}()

	d := download.For(cva.GetContext())
	// Note that helm downloader does _NOT_ return the path element of the Downloader's output.
	_, chart, err := d.Download(nil, res, "downloaded", vf)
	if err != nil {
		return nil, "", fmt.Errorf("failed to download helm chart content: %w", err)
	}

	content, rerr := vf.ReadFile(chart)
	if rerr != nil {
		return nil, "", fmt.Errorf("failed to find the downloaded file: %w", rerr)
	}
	reader := io.NopCloser(bytes.NewBuffer(content))

	return reader, registry.ChartLayerMediaType, nil
}

// ConstructRepositoryName hashes the name and passes it back.
func ConstructRepositoryName(identity ocmmetav1.Identity) (string, error) {
	repositoryName, err := HashIdentity(identity)
	if err != nil {
		return "", fmt.Errorf("failed to create hash for identity: %w", err)
	}

	return repositoryName, nil
}

// HashIdentity returns the string hash of an ocm identity.
func HashIdentity(id ocmmetav1.Identity) (string, error) {
	hash, err := hashstructure.Hash(id, hashstructure.FormatV2, nil)
	if err != nil {
		return "", fmt.Errorf("failed to hash identity: %w", err)
	}

	return fmt.Sprintf("sha-%d", hash), nil
}<|MERGE_RESOLUTION|>--- conflicted
+++ resolved
@@ -447,7 +447,6 @@
 
 	for _, v := range versions {
 		if valid, _ := constraint.Validate(v.Semver); valid {
-			// make sure we don't do any lookup if we don't need to
 			if len(obj.Spec.Verify) > 0 {
 				if _, err := c.VerifyComponent(ctx, octx, obj, v.Version); err != nil {
 					logger.Error(err, "ignoring version as it failed verification", "version", v.Version, "component", obj.Spec.Component)
@@ -498,18 +497,6 @@
 
 	var result []Version
 	for _, v := range versions {
-<<<<<<< HEAD
-=======
-		// make sure to verify the component if specified
-		if len(obj.Spec.Verify) > 0 {
-			if _, err := c.VerifyComponent(ctx, octx, obj, v); err != nil {
-				logger.Error(err, "ignoring version as it failed verification", "version", v, "component", obj.Spec.Component)
-
-				continue
-			}
-		}
-
->>>>>>> 7a22e625
 		parsed, err := semver.NewVersion(v)
 		if err != nil {
 			logger.Error(err, "ignoring version as it was invalid semver", "version", v)
