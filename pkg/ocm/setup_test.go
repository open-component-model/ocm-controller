// SPDX-FileCopyrightText: 2022 SAP SE or an SAP affiliate company and Open Component Model contributors.
//
// SPDX-License-Identifier: Apache-2.0

package ocm

import (
	_ "github.com/distribution/distribution/v3/registry/storage/driver/filesystem"
	corev1 "k8s.io/api/core/v1"
	"k8s.io/apimachinery/pkg/runtime"
	"sigs.k8s.io/controller-runtime/pkg/client"
	"sigs.k8s.io/controller-runtime/pkg/client/fake"

	"github.com/open-component-model/ocm-controller/api/v1alpha1"
)

const (
	Signature = "test-signature"
)

type testEnv struct {
	scheme *runtime.Scheme
	obj    []client.Object
}

// FakeKubeClientOption defines options to construct a fake kube client. There are some defaults involved.
// Scheme gets corev1 and v1alpha1 schemes by default. Anything that is passed in will override current
// defaults.
type FakeKubeClientOption func(testEnv *testEnv)

// WithObjects provides an option to set objects for the fake client.
func WithObjects(obj ...client.Object) FakeKubeClientOption {
	return func(testEnv *testEnv) {
		testEnv.obj = obj
	}
}

// FakeKubeClient creates a fake kube client with some defaults and optional arguments.
func (t *testEnv) FakeKubeClient(opts ...FakeKubeClientOption) client.Client {
	scheme := runtime.NewScheme()
	_ = v1alpha1.AddToScheme(scheme)
	_ = corev1.AddToScheme(scheme)
	t.scheme = scheme

	for _, o := range opts {
		o(t)
	}
	return fake.NewClientBuilder().WithScheme(t.scheme).WithObjects(t.obj...).Build()
}

<<<<<<< HEAD
// Resource presents a simple layout for a resource that AddComponentVersionToRepository will use.
type Resource struct {
	Name    string
	Version string
	Data    string
}

// Sign defines the two needed values to perform a component signing.
type Sign struct {
	Name string
	Key  []byte
}

// Component presents a simple layout for a component. If `Sign` is not empty, it's used to
// sign the component. It should be the byte representation of a private key.
type Component struct {
	Name    string
	Version string
	Sign    *Sign
}

func (t *testEnv) AddComponentVersionToRepository(component Component, resources ...Resource) error {
	octx := ocm.FromContext(context.Background())
	target, err := octx.RepositoryForSpec(ocmreg.NewRepositorySpec(t.repositoryURL, nil))

	if err != nil {
		return fmt.Errorf("failed to create repository for spec: %w", err)
	}
	defer target.Close()

	comp, err := target.LookupComponent(component.Name)
	if err != nil {
		return fmt.Errorf("failed to look up component: %s %w", component.Name, err)
	}

	compvers, err := comp.NewVersion(component.Version, true)
	if err != nil {
		return fmt.Errorf("failed to create new Version '%s': %w", component.Version, err)
	}
	defer compvers.Close()

	for _, resource := range resources {
		err = compvers.SetResourceBlob(
			&compdesc.ResourceMeta{
				ElementMeta: compdesc.ElementMeta{
					Name:    resource.Name,
					Version: resource.Version,
				},
				Type:     resourcetypes.BLOB,
				Relation: ocmmetav1.LocalRelation,
			},
			accessio.BlobAccessForString(mime.MIME_TEXT, resource.Data),
			"", nil,
		)
		if err != nil {
			return fmt.Errorf("failed to set resource blob: %w", err)
		}
	}

	if err := comp.AddVersion(compvers); err != nil {
		return fmt.Errorf("failed to add Version: %w", err)
	}

	if component.Sign != nil {
		resolver := ocm.NewCompoundResolver(target)
		opts := signing.NewOptions(
			signing.Sign(ocmsigning.DefaultHandlerRegistry().GetSigner(SignAlgo), component.Sign.Name),
			signing.Resolver(resolver),
			signing.PrivateKey(component.Sign.Name, component.Sign.Key),
			signing.Update(), signing.VerifyDigests(),
		)

		if err := opts.Complete(signingattr.Get(octx)); err != nil {
			return fmt.Errorf("failed to complete signing: %w", err)
		}

		if _, err := signing.Apply(nil, nil, compvers, opts); err != nil {
			return fmt.Errorf("failed to apply signing: %w", err)
		}
	}

	return nil
}

var env = testEnv{}

// Server is a registry server
// It wraps the http.Server
type Server struct {
	http.Server
	logger dcontext.Logger
	config *configuration.Configuration
}

// New creates a new oci registry server
func New(ctx context.Context, addr string) (*Server, error) {
	config, err := getConfig(addr)
	if err != nil {
		return nil, fmt.Errorf("could not get config: %w", err)
	}
	app := handlers.NewApp(ctx, config)
	logger := dcontext.GetLogger(app)
	return &Server{
		http.Server{
			Addr:              addr,
			Handler:           app,
			ReadHeaderTimeout: 1 * time.Second,
		},
		logger,
		config,
	}, nil
}

func getConfig(addr string) (*configuration.Configuration, error) {
	config := &configuration.Configuration{}
	config.HTTP.Addr = addr
	config.HTTP.DrainTimeout = time.Duration(10) * time.Second
	config.Storage = map[string]configuration.Parameters{"inmemory": map[string]interface{}{}}
	config.HTTP.DrainTimeout = time.Duration(10) * time.Second
	return config, nil
}

func TestMain(m *testing.M) {
	ctx := context.Background()
	port, err := freeport.GetFreePort()
	if err != nil {
		panic(fmt.Errorf("could not get free port: %w", err))
	}
	app, err := New(ctx, fmt.Sprintf("127.0.0.1:%d", port))
	if err != nil {
		panic(fmt.Errorf("could not create registry server: %w", err))
	}

	env.testServer = httptest.NewServer(app.Handler)
	env.repositoryURL = env.testServer.URL
	defer env.testServer.Close()

	exitCode := m.Run()
	os.Exit(exitCode)
}
=======
var env = testEnv{}
>>>>>>> cd53751f
<|MERGE_RESOLUTION|>--- conflicted
+++ resolved
@@ -48,147 +48,4 @@
 	return fake.NewClientBuilder().WithScheme(t.scheme).WithObjects(t.obj...).Build()
 }
 
-<<<<<<< HEAD
-// Resource presents a simple layout for a resource that AddComponentVersionToRepository will use.
-type Resource struct {
-	Name    string
-	Version string
-	Data    string
-}
-
-// Sign defines the two needed values to perform a component signing.
-type Sign struct {
-	Name string
-	Key  []byte
-}
-
-// Component presents a simple layout for a component. If `Sign` is not empty, it's used to
-// sign the component. It should be the byte representation of a private key.
-type Component struct {
-	Name    string
-	Version string
-	Sign    *Sign
-}
-
-func (t *testEnv) AddComponentVersionToRepository(component Component, resources ...Resource) error {
-	octx := ocm.FromContext(context.Background())
-	target, err := octx.RepositoryForSpec(ocmreg.NewRepositorySpec(t.repositoryURL, nil))
-
-	if err != nil {
-		return fmt.Errorf("failed to create repository for spec: %w", err)
-	}
-	defer target.Close()
-
-	comp, err := target.LookupComponent(component.Name)
-	if err != nil {
-		return fmt.Errorf("failed to look up component: %s %w", component.Name, err)
-	}
-
-	compvers, err := comp.NewVersion(component.Version, true)
-	if err != nil {
-		return fmt.Errorf("failed to create new Version '%s': %w", component.Version, err)
-	}
-	defer compvers.Close()
-
-	for _, resource := range resources {
-		err = compvers.SetResourceBlob(
-			&compdesc.ResourceMeta{
-				ElementMeta: compdesc.ElementMeta{
-					Name:    resource.Name,
-					Version: resource.Version,
-				},
-				Type:     resourcetypes.BLOB,
-				Relation: ocmmetav1.LocalRelation,
-			},
-			accessio.BlobAccessForString(mime.MIME_TEXT, resource.Data),
-			"", nil,
-		)
-		if err != nil {
-			return fmt.Errorf("failed to set resource blob: %w", err)
-		}
-	}
-
-	if err := comp.AddVersion(compvers); err != nil {
-		return fmt.Errorf("failed to add Version: %w", err)
-	}
-
-	if component.Sign != nil {
-		resolver := ocm.NewCompoundResolver(target)
-		opts := signing.NewOptions(
-			signing.Sign(ocmsigning.DefaultHandlerRegistry().GetSigner(SignAlgo), component.Sign.Name),
-			signing.Resolver(resolver),
-			signing.PrivateKey(component.Sign.Name, component.Sign.Key),
-			signing.Update(), signing.VerifyDigests(),
-		)
-
-		if err := opts.Complete(signingattr.Get(octx)); err != nil {
-			return fmt.Errorf("failed to complete signing: %w", err)
-		}
-
-		if _, err := signing.Apply(nil, nil, compvers, opts); err != nil {
-			return fmt.Errorf("failed to apply signing: %w", err)
-		}
-	}
-
-	return nil
-}
-
-var env = testEnv{}
-
-// Server is a registry server
-// It wraps the http.Server
-type Server struct {
-	http.Server
-	logger dcontext.Logger
-	config *configuration.Configuration
-}
-
-// New creates a new oci registry server
-func New(ctx context.Context, addr string) (*Server, error) {
-	config, err := getConfig(addr)
-	if err != nil {
-		return nil, fmt.Errorf("could not get config: %w", err)
-	}
-	app := handlers.NewApp(ctx, config)
-	logger := dcontext.GetLogger(app)
-	return &Server{
-		http.Server{
-			Addr:              addr,
-			Handler:           app,
-			ReadHeaderTimeout: 1 * time.Second,
-		},
-		logger,
-		config,
-	}, nil
-}
-
-func getConfig(addr string) (*configuration.Configuration, error) {
-	config := &configuration.Configuration{}
-	config.HTTP.Addr = addr
-	config.HTTP.DrainTimeout = time.Duration(10) * time.Second
-	config.Storage = map[string]configuration.Parameters{"inmemory": map[string]interface{}{}}
-	config.HTTP.DrainTimeout = time.Duration(10) * time.Second
-	return config, nil
-}
-
-func TestMain(m *testing.M) {
-	ctx := context.Background()
-	port, err := freeport.GetFreePort()
-	if err != nil {
-		panic(fmt.Errorf("could not get free port: %w", err))
-	}
-	app, err := New(ctx, fmt.Sprintf("127.0.0.1:%d", port))
-	if err != nil {
-		panic(fmt.Errorf("could not create registry server: %w", err))
-	}
-
-	env.testServer = httptest.NewServer(app.Handler)
-	env.repositoryURL = env.testServer.URL
-	defer env.testServer.Close()
-
-	exitCode := m.Run()
-	os.Exit(exitCode)
-}
-=======
-var env = testEnv{}
->>>>>>> cd53751f
+var env = testEnv{}