--- conflicted
+++ resolved
@@ -7,15 +7,9 @@
   component: component.name.signed/podinfo
   interval: 1m
   references:
-<<<<<<< HEAD
-    expand: true  
-  repository:
-    url: http://registry.ocm-system.svc.cluster.local:5000
-=======
     expand: true
   repository:
     url: registry.ocm-system.svc.cluster.local:5000
->>>>>>> cd53751f
   version:
     semver: ">=v1.0.0"
   verify:
