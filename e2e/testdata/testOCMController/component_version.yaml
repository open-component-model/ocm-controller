apiVersion: delivery.ocm.software/v1alpha1
kind: ComponentVersion
metadata:
  name: podinfo-pipeline
  namespace: ocm-system
spec:
  component: component.name.pipeline/podinfo
  interval: 1m
  references:
<<<<<<< HEAD
    expand: true  
  repository:
    url: http://registry.ocm-system.svc.cluster.local:5000
=======
    expand: true
  repository:
    url: registry.ocm-system.svc.cluster.local:5000
>>>>>>> cd53751f
  version:
    semver: ">=v1.0.0"<|MERGE_RESOLUTION|>--- conflicted
+++ resolved
@@ -7,14 +7,8 @@
   component: component.name.pipeline/podinfo
   interval: 1m
   references:
-<<<<<<< HEAD
-    expand: true  
-  repository:
-    url: http://registry.ocm-system.svc.cluster.local:5000
-=======
     expand: true
   repository:
     url: registry.ocm-system.svc.cluster.local:5000
->>>>>>> cd53751f
   version:
     semver: ">=v1.0.0"