--- conflicted
+++ resolved
@@ -87,13 +87,10 @@
 .PHONY: e2e-verbose
 e2e-verbose: test-summary-tool ## Runs e2e tests in verbose
 	$(GOTESTSUM) --format standard-verbose -- -count=1 -tags=e2e ./e2e
-<<<<<<< HEAD
-=======
 
 .PHONY: generate-developer-certs
 generate-developer-certs: mkcert
 	./hack/create_developer_certificate_secrets.sh
->>>>>>> cd53751f
 
 ##@ Build
 
