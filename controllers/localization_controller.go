// SPDX-FileCopyrightText: 2022 SAP SE or an SAP affiliate company and Open Component Model contributors.
//
// SPDX-License-Identifier: Apache-2.0

package controllers

import (
	"context"
	"errors"
	"fmt"
	"time"

	"github.com/fluxcd/pkg/runtime/patch"
	sourcev1 "github.com/fluxcd/source-controller/api/v1"
	"github.com/fluxcd/source-controller/api/v1beta2"
	"golang.org/x/exp/slices"
	apierrors "k8s.io/apimachinery/pkg/api/errors"
	metav1 "k8s.io/apimachinery/pkg/apis/meta/v1"
	"k8s.io/apimachinery/pkg/apis/meta/v1/unstructured"
	"k8s.io/apimachinery/pkg/fields"
	"k8s.io/apimachinery/pkg/runtime"
	"k8s.io/apimachinery/pkg/types"
	"k8s.io/client-go/dynamic"
	kuberecorder "k8s.io/client-go/tools/record"
	ctrl "sigs.k8s.io/controller-runtime"
	"sigs.k8s.io/controller-runtime/pkg/builder"
	"sigs.k8s.io/controller-runtime/pkg/client"
	"sigs.k8s.io/controller-runtime/pkg/handler"
	"sigs.k8s.io/controller-runtime/pkg/log"
	"sigs.k8s.io/controller-runtime/pkg/predicate"
	"sigs.k8s.io/controller-runtime/pkg/reconcile"
	"sigs.k8s.io/controller-runtime/pkg/source"

	eventv1 "github.com/fluxcd/pkg/apis/event/v1beta1"
	"github.com/fluxcd/pkg/apis/meta"
	"github.com/fluxcd/pkg/runtime/conditions"
	rreconcile "github.com/fluxcd/pkg/runtime/reconcile"

	"github.com/open-component-model/ocm-controller/api/v1alpha1"
	"github.com/open-component-model/ocm-controller/pkg/cache"
	"github.com/open-component-model/ocm-controller/pkg/event"
	"github.com/open-component-model/ocm-controller/pkg/ocm"
	"github.com/open-component-model/ocm-controller/pkg/snapshot"
)

// LocalizationReconciler reconciles a Localization object
type LocalizationReconciler struct {
	client.Client

	DynamicClient dynamic.Interface
	Scheme        *runtime.Scheme
	kuberecorder.EventRecorder
	ReconcileInterval  time.Duration
	RetryInterval      time.Duration
	OCMClient          ocm.Contract
	Cache              cache.Cache
	MutationReconciler MutationReconcileLooper
}

//+kubebuilder:rbac:groups=delivery.ocm.software,resources=localizations,verbs=get;list;watch;create;update;patch;delete
//+kubebuilder:rbac:groups=delivery.ocm.software,resources=localizations/status,verbs=get;update;patch
//+kubebuilder:rbac:groups=delivery.ocm.software,resources=localizations/finalizers,verbs=update
// +kubebuilder:rbac:groups="",resources=events,verbs=create;patch

// SetupWithManager sets up the controller with the Manager.
func (r *LocalizationReconciler) SetupWithManager(mgr ctrl.Manager) error {
	const (
		sourceKey      = ".metadata.source"
		configKey      = ".metadata.config"
		patchSourceKey = ".metadata.patchSource"
	)

	if err := mgr.GetFieldIndexer().IndexField(context.TODO(), &v1alpha1.Localization{}, sourceKey, func(rawObj client.Object) []string {
		loc := rawObj.(*v1alpha1.Localization)
		var ns = loc.Spec.SourceRef.Namespace
		if ns == "" {
			ns = loc.GetNamespace()
		}
		return []string{fmt.Sprintf("%s/%s", ns, loc.Spec.SourceRef.Name)}
	}); err != nil {
		return fmt.Errorf("failed setting index fields: %w", err)
	}

	if err := mgr.GetFieldIndexer().IndexField(context.TODO(), &v1alpha1.Localization{}, configKey, func(rawObj client.Object) []string {
		loc := rawObj.(*v1alpha1.Localization)
		if loc.Spec.ConfigRef == nil {
			return nil
		}
<<<<<<< HEAD
=======

>>>>>>> db642c88
		ns := loc.Spec.ConfigRef.Namespace
		if ns == "" {
			ns = loc.GetNamespace()
		}

		return []string{fmt.Sprintf("%s/%s", ns, loc.Spec.ConfigRef.Name)}
	}); err != nil {
		return fmt.Errorf("failed setting index fields: %w", err)
	}

	if err := mgr.GetFieldIndexer().IndexField(context.TODO(), &v1alpha1.Localization{}, patchSourceKey, func(rawObj client.Object) []string {
		loc := rawObj.(*v1alpha1.Localization)
		if loc.Spec.PatchStrategicMerge == nil {
			return nil
		}
		var ns = loc.Spec.PatchStrategicMerge.Source.SourceRef.Namespace
		if ns == "" {
			ns = loc.GetNamespace()
		}
		return []string{fmt.Sprintf("%s/%s", ns, loc.Spec.PatchStrategicMerge.Source.SourceRef.Name)}
	}); err != nil {
		return fmt.Errorf("failed setting index fields: %w", err)
	}

	return ctrl.NewControllerManagedBy(mgr).
		For(&v1alpha1.Localization{}, builder.WithPredicates(predicate.GenerationChangedPredicate{})).
		Watches(
			&source.Kind{Type: &v1alpha1.ComponentVersion{}},
			handler.EnqueueRequestsFromMapFunc(r.findObjects(sourceKey, configKey)),
			builder.WithPredicates(ComponentVersionChangedPredicate{}),
		).
		Watches(
			&source.Kind{Type: &v1alpha1.Snapshot{}},
			handler.EnqueueRequestsFromMapFunc(r.findObjects(sourceKey, configKey)),
			builder.WithPredicates(SnapshotDigestChangedPredicate{}),
		).
		Watches(
			&source.Kind{Type: &v1beta2.GitRepository{}},
			handler.EnqueueRequestsFromMapFunc(r.findObjectsForGitRepository(patchSourceKey)),
			builder.WithPredicates(SourceRevisionChangePredicate{}),
		).
		Complete(r)
}

// Reconcile is part of the main kubernetes reconciliation loop which aims to
// move the current state of the cluster closer to the desired state.
func (r *LocalizationReconciler) Reconcile(ctx context.Context, req ctrl.Request) (result ctrl.Result, err error) {
	logger := log.FromContext(ctx).WithName("localization-controller")

	obj := &v1alpha1.Localization{}
	if err = r.Client.Get(ctx, req.NamespacedName, obj); err != nil {
		if apierrors.IsNotFound(err) {
			return ctrl.Result{}, nil
		}

		return ctrl.Result{}, fmt.Errorf("failed to get localization object: %w", err)
	}

	// return early if obj is suspended
	if obj.Spec.Suspend {
		logger.Info("localization object suspended")
		return result, nil
	}

	var patchHelper *patch.Helper
	patchHelper, err = patch.NewHelper(obj, r.Client)
	if err != nil {
		return ctrl.Result{}, fmt.Errorf("failed to create patch helper: %w", err)
	}

	// Always attempt to patch the object and status after each reconciliation.
	defer func() {
		// Patching has not been set up, or the controller errored earlier.
		if patchHelper == nil {
			return
		}

		if condition := conditions.Get(obj, meta.StalledCondition); condition != nil && condition.Status == metav1.ConditionTrue {
			conditions.Delete(obj, meta.ReconcilingCondition)
		}

		// Check if it's a successful reconciliation.
		// We don't set Requeue in case of error, so we can safely check for Requeue.
		if result.RequeueAfter == obj.GetRequeueAfter() && !result.Requeue && err == nil {
			// Remove the reconciling condition if it's set.
			conditions.Delete(obj, meta.ReconcilingCondition)

			// Set the return err as the ready failure message is the resource is not ready, but also not reconciling or stalled.
			if ready := conditions.Get(obj, meta.ReadyCondition); ready != nil && ready.Status == metav1.ConditionFalse && !conditions.IsStalled(obj) {
				err = errors.New(conditions.GetMessage(obj, meta.ReadyCondition))
				event.New(r.EventRecorder, obj, eventv1.EventSeverityError, err.Error(), nil)
			}
		}

		// If still reconciling then reconciliation did not succeed, set to ProgressingWithRetry to
		// indicate that reconciliation will be retried.
		if conditions.IsReconciling(obj) {
			reconciling := conditions.Get(obj, meta.ReconcilingCondition)
			reconciling.Reason = meta.ProgressingWithRetryReason
			conditions.Set(obj, reconciling)
		}

		// If not reconciling or stalled than mark Ready=True
		if !conditions.IsReconciling(obj) && !conditions.IsStalled(obj) &&
			err == nil && result.RequeueAfter == obj.GetRequeueAfter() {
			conditions.MarkTrue(obj, meta.ReadyCondition, meta.SucceededReason, "Reconciliation success")
			event.New(r.EventRecorder, obj, eventv1.EventSeverityInfo, "Reconciliation succeeded", nil)
		}

		// Set status observed generation option if the object is stalled or ready.
		if conditions.IsStalled(obj) || conditions.IsReady(obj) {
			obj.Status.ObservedGeneration = obj.Generation
			event.New(r.EventRecorder, obj, eventv1.EventSeverityInfo, fmt.Sprintf("Reconciliation finished, next run in %s", obj.GetRequeueAfter()),
				map[string]string{v1alpha1.GroupVersion.Group + "/localization_digest": obj.Status.LatestSnapshotDigest})
		}

		if perr := patchHelper.Patch(ctx, obj); perr != nil {
			err = errors.Join(err, perr)
		}
	}()

	// check dependencies are ready
	ready, err := r.checkReadiness(ctx, obj.GetNamespace(), &obj.Spec.SourceRef)
	if err != nil {
		logger.Info("source ref object is not ready with error", "error", err)
		return ctrl.Result{RequeueAfter: obj.GetRequeueAfter()}, nil
	}
	if !ready {
		logger.Info("source ref object is not ready", "source", obj.Spec.SourceRef.GetNamespacedName())
		return ctrl.Result{RequeueAfter: obj.GetRequeueAfter()}, nil
	}

	if obj.Spec.ConfigRef != nil {
		ready, err := r.checkReadiness(ctx, obj.GetNamespace(), obj.Spec.ConfigRef)
		if err != nil {
			logger.Info("config ref object is not ready with error", "error", err)
			return ctrl.Result{RequeueAfter: obj.GetRequeueAfter()}, nil
		}
		if !ready {
			logger.Info("config ref object is not ready", "source", obj.Spec.SourceRef.GetNamespacedName())
			return ctrl.Result{RequeueAfter: obj.GetRequeueAfter()}, nil
		}
	}

	if obj.Spec.PatchStrategicMerge != nil {
		ready, err := r.checkFluxSourceReadiness(ctx, obj.Spec.PatchStrategicMerge.Source.SourceRef)
		if err != nil {
			logger.Info("source object is not ready with error", "error", err)
			return ctrl.Result{RequeueAfter: obj.GetRequeueAfter()}, nil
		}

		if !ready {
			ref := obj.Spec.PatchStrategicMerge.Source.SourceRef
			logger.Info("patch git repository object is not ready",
				"gitrepository", (types.NamespacedName{Namespace: ref.Namespace, Name: ref.Name}).String())
			return ctrl.Result{RequeueAfter: obj.GetRequeueAfter()}, nil
		}
	}

	// if the snapshot name has not been generated then
	// generate, patch the status and requeue
	if obj.GetSnapshotName() == "" {
		name, err := snapshot.GenerateSnapshotName(obj.GetName())
		if err != nil {
			return ctrl.Result{}, err
		}
		obj.Status.SnapshotName = name
		return ctrl.Result{Requeue: true}, nil
	}

	logger.Info("reconciling localization")

	return r.reconcile(ctx, obj)
}

func (r *LocalizationReconciler) reconcile(ctx context.Context, obj *v1alpha1.Localization) (ctrl.Result, error) {
	rreconcile.ProgressiveStatus(false, obj, meta.ProgressingReason, "reconciliation in progress")

	if obj.Generation != obj.Status.ObservedGeneration {
		rreconcile.ProgressiveStatus(false, obj, meta.ProgressingReason,
			"processing object: new generation %d -> %d", obj.Status.ObservedGeneration, obj.Generation)
	}

	if err := r.MutationReconciler.ReconcileMutationObject(ctx, obj); err != nil {
		if apierrors.IsNotFound(err) {
			return ctrl.Result{RequeueAfter: obj.GetRequeueAfter()}, nil
		}

		if errors.Is(err, errTar) {
			err = fmt.Errorf("source resource is not a tar archive: %w", err)
			conditions.MarkFalse(obj, meta.ReadyCondition, v1alpha1.SourceReasonNotATarArchiveReason, err.Error())
			return ctrl.Result{}, err
		}

		err = fmt.Errorf("failed to reconcile mutation object: %w", err)
		conditions.MarkFalse(obj, meta.ReadyCondition, v1alpha1.ReconcileMuationObjectFailedReason, err.Error())
		event.New(r.EventRecorder, obj, eventv1.EventSeverityError, err.Error(), nil)

		return ctrl.Result{}, err
	}

	obj.Status.ObservedGeneration = obj.GetGeneration()

	// Remove any stale Ready condition, most likely False, set above. Its value
	// is derived from the overall result of the reconciliation in the deferred
	// block at the very end.
	conditions.Delete(obj, meta.ReadyCondition)

	return ctrl.Result{RequeueAfter: obj.GetRequeueAfter()}, nil
}

// The purpose of the findObjects function is to identify whether a given Kubernetes object
// is referenced by a Localization. This is done by checking whether the object is a ComponentVersion
// or a Snapshot. If it's a ComponentVersion, we look for all Configurations that reference
// it by name. If it's a Snapshot, we first identify its owner and then look for Localization
// that reference the parent object.
func (r *LocalizationReconciler) findObjects(sourceKey, configKey string) func(client.Object) []reconcile.Request {
	return func(obj client.Object) []reconcile.Request {
		var selectorTerm string

		switch obj.(type) {
		case *v1alpha1.ComponentVersion:
			selectorTerm = client.ObjectKeyFromObject(obj).String()
		case *v1alpha1.Snapshot:
			if len(obj.GetOwnerReferences()) != 1 {
				return []reconcile.Request{}
			}
			selectorTerm = fmt.Sprintf("%s/%s", obj.GetNamespace(), obj.GetOwnerReferences()[0].Name)
		default:
			return []reconcile.Request{}
		}

		sourceRefs := &v1alpha1.LocalizationList{}
		if err := r.List(context.TODO(), sourceRefs, &client.ListOptions{
			FieldSelector: fields.OneTermEqualSelector(sourceKey, selectorTerm),
		}); err != nil {
			return []reconcile.Request{}
		}

		configRefs := &v1alpha1.LocalizationList{}
		if err := r.List(context.TODO(), configRefs, &client.ListOptions{
			FieldSelector: fields.OneTermEqualSelector(configKey, selectorTerm),
		}); err != nil {
			return []reconcile.Request{}
		}
		return makeRequestsForLocalizations(append(sourceRefs.Items, configRefs.Items...)...)
	}
}

// this function will enqueue a reconciliation for any component version which is referenced
// in the .spec.sourceRef or spec.configRef field of a Localization
func (r *LocalizationReconciler) findObjectsForGitRepository(key string) func(client.Object) []reconcile.Request {
	return func(obj client.Object) []reconcile.Request {
		patchRefs := &v1alpha1.LocalizationList{}
		if err := r.List(context.TODO(), patchRefs, &client.ListOptions{
			FieldSelector: fields.OneTermEqualSelector(key, client.ObjectKeyFromObject(obj).String()),
		}); err != nil {
			return []reconcile.Request{}
		}
		return makeRequestsForLocalizations(patchRefs.Items...)
	}
}

func (r *LocalizationReconciler) checkReadiness(ctx context.Context, ns string, obj *v1alpha1.ObjectReference) (bool, error) {
	var ref conditions.Getter
	switch obj.Kind {
	case v1alpha1.ComponentVersionKind:
		if obj.Namespace == "" {
			obj.Namespace = ns
		}
		ref = &v1alpha1.ComponentVersion{}
		if err := r.Get(ctx, obj.GetObjectKey(), ref); err != nil {
			return false, fmt.Errorf("failed to check readiness: %w", err)
		}

	default:
		// if the APIVersion is not set then default to "delivery.ocm.software/v1alpha1"
		if obj.APIVersion == "" {
			obj.APIVersion = v1alpha1.GroupVersion.String()
		}
		// if the Namespace is not set then default to the parent object's namespace
		if obj.Namespace == "" {
			obj.Namespace = ns
		}
		// the dynamic client needs to know the GroupVersionResource for the object it's trying to fetch
		// so construct that and fetch the unstructured object
		gvr := obj.GetGVR()
		src, err := r.DynamicClient.Resource(gvr).Namespace(obj.Namespace).Get(ctx, obj.Name, metav1.GetOptions{})
		if err != nil {
			return false, fmt.Errorf("failed to check readiness: %w", err)
		}

		snapshotName, ok, err := unstructured.NestedString(src.Object, "status", "snapshotName")
		if err != nil {
			return false, fmt.Errorf("failed to check readiness: %w", err)
		}
		if !ok {
			return false, fmt.Errorf("failed to check readiness: %w", err)
		}
		// finally get the snapshot itself
		ref = &v1alpha1.Snapshot{}
		if err := r.Get(ctx, types.NamespacedName{Namespace: obj.Namespace, Name: snapshotName}, ref); err != nil {
			return false, fmt.Errorf("failed to check readiness: %w", err)
		}
	}
	return conditions.IsReady(ref), nil
}

func (r *LocalizationReconciler) checkFluxSourceReadiness(ctx context.Context, obj meta.NamespacedObjectKindReference) (bool, error) {
	var ref conditions.Getter
	switch obj.Kind {
	case sourcev1.GitRepositoryKind:
		ref = &sourcev1.GitRepository{}
		if err := r.Client.Get(ctx, client.ObjectKey{Namespace: obj.Namespace, Name: obj.Name}, ref); err != nil {
			return false, fmt.Errorf("failed to check flux source readiness: %w", err)
		}
	default:
		return false, fmt.Errorf("kind not compatibile: %s", obj.Kind)
	}
	return conditions.IsReady(ref), nil
}

func makeRequestsForLocalizations(ll ...v1alpha1.Localization) []reconcile.Request {
	slices.SortFunc(ll, func(a, b v1alpha1.Localization) bool {
		aKey := fmt.Sprintf("%s/%s", a.GetNamespace(), a.GetName())
		bKey := fmt.Sprintf("%s/%s", b.GetNamespace(), b.GetName())
		return aKey < bKey
	})

	refs := slices.CompactFunc(ll, func(a, b v1alpha1.Localization) bool {
		return fmt.Sprintf("%s/%s", a.GetNamespace(), a.GetName()) == fmt.Sprintf("%s/%s", b.GetNamespace(), b.GetName())
	})

	requests := make([]reconcile.Request, len(refs))
	for i, item := range refs {
		// if the observedgeneration is -1
		// then the object has not been initialised yet
		// so we should not trigger a reconcilation for sourceRef/configRefs
		if item.Status.ObservedGeneration != -1 {
			requests[i] = reconcile.Request{
				NamespacedName: types.NamespacedName{
					Name:      item.GetName(),
					Namespace: item.GetNamespace(),
				},
			}
		}
	}

	return requests
}<|MERGE_RESOLUTION|>--- conflicted
+++ resolved
@@ -86,10 +86,7 @@
 		if loc.Spec.ConfigRef == nil {
 			return nil
 		}
-<<<<<<< HEAD
-=======
-
->>>>>>> db642c88
+
 		ns := loc.Spec.ConfigRef.Namespace
 		if ns == "" {
 			ns = loc.GetNamespace()
